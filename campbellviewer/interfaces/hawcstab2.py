"""
Module for reading HAWCStab2 linearization results.
"""

import numpy as np
from typing import Optional

from campbellviewer.data_storage.data_template import AbstractLinearizationData
from campbellviewer.utilities import AEMode

# WiVis
from hawcstab_interface import read_turbine_mode_shapes

class HAWCStab2Data(AbstractLinearizationData):
    r"""This is a class for handling HAWCStab2 linearization data.

    Attributes:
        ds (xarray.Dataset): xarray Dataset containing all linearization data

    Args:
        filenamecmb:
            Filename of \*.cmb file.
        filenameamp:
            Filename of \*.amp file.
        filenameopt:
            Filename of \*.opt file.
        filenameopt:
            Filename of \*.bin file.

    """

    def __init__(
        self, filenamecmb:str='', filenameamp:str='', filenameopt:str='',
        filenamebin:str='',
    ):
        super().__init__()

        self.ds.attrs['filenamecmb'] = filenamecmb
        self.ds.attrs['filenameamp'] = filenameamp
        self.ds.attrs['filenameopt'] = filenameopt
        self.ds.attrs['filenamebin'] = filenamebin

    def read_cmb_data(self, filenamecmb:str='', skip_header_lines:int=1):
        """Reads and parse the HS2 result cmb data.

        Two different types do exist based on the analysis.
        Structural analysis:
        The first column is either rotor speed or wind speed followed by columns
        for frequency and damping ratios for each mode, respectively.

        Aeroelastic or aeroservo-elastic analysis:
        The first column is either rotor speed or wind speed followed by columns
        for frequency, damping ratios and real parts for each mode, respectively.

        Args:
            filenamecmb:
                Name of the file containing frequency and damping values.
            skip_header_lines:
                Number of header lines, which will be skipped. Defaults to 1.

        """

        if filenamecmb:
            self.ds.attrs['filenamecmb'] = filenamecmb

        try:
            hs2cmd = np.loadtxt(self.ds.attrs['filenamecmb'],
                                skiprows=skip_header_lines,
                                dtype='float')
        except OSError:
            print(f'ERROR: HAWCStab2 cmb file {self.ds.attrs["filenamecmb"]} '
                  f'not found! Abort!')
            return

        # reorder data
        myshape = hs2cmd.shape
        num_windspeeds = int(myshape[0])
        # Check file structure
        if np.mod((myshape[1]-1)/2,3) == 0:
            # Aeroelastic analysis
            num_modes = int((myshape[1]-1)/3)
            frequency  = hs2cmd[:,1:num_modes+1]
            damping    = hs2cmd[:,num_modes+1:2*num_modes+1]
            realpart   = hs2cmd[:,2*num_modes+1::]
            self.ds['frequency'] = (['operating_point_ID', 'mode_ID'], frequency)
            self.ds['damping'] = (['operating_point_ID', 'mode_ID'], damping)
            self.ds['realpart'] = (['operating_point_ID', 'mode_ID'], realpart)
        else:
            # Structural analysis
            num_modes = int((myshape[1]-1)/2)
            frequency  = hs2cmd[:,1:num_modes+1]
            damping    = hs2cmd[:,num_modes+1:2*num_modes+1]
            self.ds['frequency'] = (['operating_point_ID', 'mode_ID'], frequency)
            self.ds['damping'] = (['operating_point_ID', 'mode_ID'], damping)

        print(
            f'INFO: HS2 campbell data loaded successfully: \n'
            f'      - {num_modes} modes\n'
            f'      - {num_windspeeds} wind speeds\n'
        )


<<<<<<< HEAD
    def read_amp_data(self, filenameamp:str='', skip_header_lines:int=5):
=======
    def read_amp_data(self, 
                      filenameamp:str, 
                      skip_header_lines: Optional[int]=5, 
                      override_mode_names: Optional[bool]=True):
>>>>>>> dad71610
        """Reads and parse the HS2 result amp data.

            - The first 5 rows contains header text.
            - Column 1 contains wind speeds.
            - Every mode has got 30 columns of sensor data for 15 sensors, each
              sensor has a normalized deflection/rotation and a phase.
              TWR x   [m]     phase [deg]
              TWR y   [m]     phase [deg]
              TWR yaw [rad]   phase [deg]
              SFT x   [m]     phase [deg]
              SFT y   [m]     phase [deg]
              SFT tor [rad]   phase [deg]
              Sym edge[m]     phase [deg]
              BW edge [m]     phase [deg]
              FW edge [m]     phase [deg]
              Sym flap[m]     phase [deg]
              BW flap [m]     phase [deg]
              FW flap [m]     phase [deg]
              Sym tors[rad]   phase [deg]
              BW tors [rad]   phase [deg]
              FW tors [rad]   phase [deg]
              
        Args:
            filenameamp: filename of the amp file
            skip_header_lines: parameter to skip the comment rows in amp file
            override_mode_names: flag, which defines, whether the first three modes 
                                 in amp file shall be renamed to 'lag mode',
                                 '1st Tower SS','1st Tower FA', default is True

        """

        if filenameamp:
            self.ds.attrs['filenameamp'] = filenameamp

        sensor_list = [
            'TWR SS', 'TWR FA', 'TWR yaw', 'SFT x', 'SFT y', 'SFT tor',
            'Sym edge', 'BW edge', 'FW edge', 'Sym flap', 'BW flap', 'FW flap',
            'Sym tors', 'BW tors', 'FW tors'
        ]

        self.ds['participation_modes'] = (
            ['participation_mode_ID'], [AEMode(name=name) for name in sensor_list]
        )
        num_sensors = len(sensor_list)

        # read file
        try:
            hs2part = np.loadtxt(self.ds.attrs['filenameamp'],
                                 skiprows=skip_header_lines,
                                 dtype='float')
        except OSError:
            print(
                f'ERROR: HAWCStab2 amp file {self.ds.attrs["filenameamp"]} '
                f'not found! Abort!'
            )
            return

        # reorder data
        myshape = hs2part.shape
        num_windspeeds = int(myshape[0])
        num_modes = int((myshape[1]-1)/num_sensors/2)
        amp_data = np.zeros([num_windspeeds, num_sensors, num_modes])
        phase_data = np.zeros([num_windspeeds, num_sensors, num_modes])

        i_start = 0
        i_end = 2*num_sensors+1
        for i_mode in range(0, num_modes):
            amp_data[:, :, i_mode] = hs2part[:,i_start:i_end][:,1::2]
            phase_data[:,:, i_mode] = hs2part[:,i_start:i_end][:,2::2]
            i_start = i_end-1
            i_end = i_end + 2*num_sensors

        # reorder data
        myshape_1 = np.shape(hs2part)
        num_windspeeds_1 = int(myshape_1[0])
        num_modes_1 = int((myshape_1[1]-1)/num_sensors/2)
        amp_data_1 = np.zeros([num_windspeeds_1, num_sensors, num_modes_1])
        phase_data_1 = np.zeros([num_windspeeds_1, num_sensors, num_modes_1])

        for i in range(0, num_modes_1):
            for j in range(0, num_sensors):
                amp_index   = i * num_sensors * 2 + 1 + 2 * j
                phase_index = i * num_sensors * 2 + 2 + 2 * j
                amp_data_1[:, j, i] = hs2part[:, amp_index]
                phase_data_1[:, j, i] = hs2part[:, phase_index]

        self.ds['participation_factors_amp'] = (
            ['operating_point_ID', 'participation_mode_ID', 'mode_ID'], amp_data
        )
        self.ds['participation_factors_phase'] = (
            ['operating_point_ID', 'participation_mode_ID', 'mode_ID'], phase_data
        )

        # Determine dominant DOF per mode
        shape_numbering = {1 : '1st', 2 : '2nd', 3 : '3rd'}
        for i in range(4,20):
            shape_numbering[i] =f'{i}th'
        mode_names = []
        reoccurant_mode_shape = {}
        for shape_name in sensor_list:
            reoccurant_mode_shape[shape_name.strip()] = 0
        for i_mode in range(0,num_modes):
            mean_DOF = np.mean(amp_data[:,:,i_mode],axis=0)
            shape_name = sensor_list[np.argmax(mean_DOF)].strip()
            reoccurant_mode_shape[shape_name] += 1
            mode_names.append(f'{shape_numbering[reoccurant_mode_shape[shape_name]]} {shape_name}')

        # Override data for first two modes, because in HAWCStab2 tower amplitudes are not 1.0 although it is a tower mode.
        # Unfortunately, higher tower modes cannot be filtered easyly.
        if override_mode_names:
            mode_names[0]='lag mode'
            mode_names[1]='1st Tower FA'
            mode_names[2]='1st Tower SS'

        # Make sure mode names are unique -> mode names are used as indices in xarrays
        # unique_mode_names = []
        # for mode_name in mode_names:
        #     unique_mode_names.append(assure_unique_name(mode_name, unique_mode_names))
        # self.coords["mode_names"] = unique_mode_names
        self.ds['modes'] = (['mode_ID'], [AEMode(name=name) for name in mode_names])

        print(
            f'INFO: HS2 amplitude data loaded successfully:\n'
            f'      - {num_modes} modes\n'
            f'      - {num_windspeeds} wind speeds\n'
        )


    def read_opt_data(self, filenameopt:str='', skip_header_lines:int=1):
        """Reads the operational data from HS2.

        Operational data file contains 5 columns: Wind speed, pitch, rot. speed,
        aero power, aero thrust.

        Args:
            filenameopt:
                File containing operational data
            skip_header_lines:
                Lines to be skipped

        """

        if filenameopt:
            self.ds.attrs['filenameopt'] = filenameopt

        try:
            hs2optdata = np.loadtxt(self.ds.attrs['filenameopt'],
                                    skiprows=skip_header_lines,
                                    dtype='float')
        except OSError:
            print(f'ERROR: HAWCStab2 opt file {self.ds.attrs["filenameopt"]} '
                  f'not found! Abort!')
            return

        self.ds.coords['operating_parameter'] = [
            'wind speed [m/s]', 'pitch [deg]', 'rot. speed [rpm]',
            'aero power [kw]', 'aero thrust [kn]'
        ]
        self.ds['operating_points'] = (
            ['operating_point_ID', 'operating_parameter'],
            hs2optdata
        )


    def read_data(self):
        self.read_cmb_data()
        self.read_amp_data()
        self.read_opt_data()


    def read_bin_file(self, filenamebin:str=''):
        """Reads the mode shape data from binary HS2 file.

        Args:
            filenamebin:
                Binary file containing mode shapes

        Returns:
            Dictionary containing mode shapes.

        """
        self.substructure, _ = read_turbine_mode_shapes(filenamebin)

        return self.substructure


if __name__ == "__main__":
    mytest = HAWCStab2Data(r"./examples/data/modified.cmb",
                           r"./examples/data/modified.amp",
                           r"./examples/data/modified.opt")
    mytest.read_data()<|MERGE_RESOLUTION|>--- conflicted
+++ resolved
@@ -24,7 +24,7 @@
             Filename of \*.amp file.
         filenameopt:
             Filename of \*.opt file.
-        filenameopt:
+        filenamebin:
             Filename of \*.bin file.
 
     """
@@ -100,14 +100,10 @@
         )
 
 
-<<<<<<< HEAD
-    def read_amp_data(self, filenameamp:str='', skip_header_lines:int=5):
-=======
-    def read_amp_data(self, 
-                      filenameamp:str, 
-                      skip_header_lines: Optional[int]=5, 
+    def read_amp_data(self,
+                      filenameamp:str,
+                      skip_header_lines: Optional[int]=5,
                       override_mode_names: Optional[bool]=True):
->>>>>>> dad71610
         """Reads and parse the HS2 result amp data.
 
             - The first 5 rows contains header text.
@@ -129,11 +125,11 @@
               Sym tors[rad]   phase [deg]
               BW tors [rad]   phase [deg]
               FW tors [rad]   phase [deg]
-              
+
         Args:
             filenameamp: filename of the amp file
             skip_header_lines: parameter to skip the comment rows in amp file
-            override_mode_names: flag, which defines, whether the first three modes 
+            override_mode_names: flag, which defines, whether the first three modes
                                  in amp file shall be renamed to 'lag mode',
                                  '1st Tower SS','1st Tower FA', default is True
 
