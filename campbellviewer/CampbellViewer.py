--- conflicted
+++ resolved
@@ -167,14 +167,11 @@
         return self.settingsCMB, self.settingsAMP, self.settingsOP
 
     def newSettings(self):
-<<<<<<< HEAD
-=======
         """Test
 
         Returns:
             _type_: _description_
         """
->>>>>>> cfd4a96f
         self.settingsCMB = self.__headerLinesCMBE.value()
         self.settingsAMP = self.__headerLinesAMPE.value()
         self.settingsOP = self.__headerLinesOPE.value()
@@ -556,11 +553,7 @@
             uylim = [0, 1.1]
             uy2lim = [-180, 180]
 
-<<<<<<< HEAD
         self.main_plotAMP(title='Amplitude participations for tool {}, \ndataset {}, {}, visibility threshold = {}'.format(requested_toolname, requested_datasetname, self.AMPmode_name, self.AMPthreshold),
-=======
-        self.main_plotAMP(title='Amplitude participations for tool {}, dataset {}, {}, visibility threshold = {}'.format(requested_toolname, requested_datasetname, self.AMPmode_name, self.AMPthreshold),
->>>>>>> cfd4a96f
                           xlabel=view_cfg.xparam2xlabel(self.xaxis_param), ylabel='normalized participation',
                           y2label='phase angle in degree', xlim=view_cfg.axes_limits[0], ylim=uylim, y2lim=uy2lim)
 
@@ -787,9 +780,7 @@
 
         ##############################################################
         # Figure settings
-        #self.fig = Figure(figsize=(6, 6), dpi=100, tight_layout=True)
         self.fig = Figure(figsize=(6, 6), dpi=100)
-        #self.fig.subplots_adjust(0.06, 0.06, 0.88, 0.97)  # left,bottom,right,top
         self.canvas = FigureCanvas(self.fig)
         toolbar = NavigationToolbar(self.canvas, self)
         self.layout_mplib.addWidget(toolbar)
