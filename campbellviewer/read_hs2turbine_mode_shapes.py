--- conflicted
+++ resolved
@@ -16,13 +16,6 @@
                 |   |
                 |   --> body ii + 1
                 |       |
-<<<<<<< HEAD
-                |       --> body data s (arc position for each element)
-                |
-                --> opstate jj (states)
-                        
-
-=======
                 |       --> body data s (arc position for each element, 1d array)
                 |
                 --> opstate jj (states, dictionary)
@@ -40,7 +33,6 @@
                                 --> ua0 (2d array)
                         
 Matlab struct: self.substructure[i_subs].opstate[istate].body_result(ibody).mode(imode).ua0
->>>>>>> 88e5f868
 
 
 
@@ -63,11 +55,7 @@
 
         # define list for data
         self.bodies  = []
-<<<<<<< HEAD
-        self.opstate = []
-=======
         self.opstate = {}
->>>>>>> 88e5f868
         
     def numbody(self):
         return len(self.bodies)        
@@ -90,8 +78,6 @@
             return len(self.s)
         else:
             return 0
-<<<<<<< HEAD
-=======
             
             
 class OpstatesClass(object):
@@ -149,7 +135,6 @@
             #~ return len(self.bodies)
         #~ else:
             #~ return 0
->>>>>>> 88e5f868
 
 #########
 #
@@ -292,35 +277,6 @@
         
         # read operation data map (N,3)
         self.operational_data = np.zeros([self.num_steps,3])
-<<<<<<< HEAD
-        dummy = self.__read_data(dtype=float,count=1)
-        
-        # loop over states
-        #~ for i_state in range(self.num_steps):
-            #~ self.operational_data[i_state,:] = self.__read_data(dtype=float,count=3)
-            
-            # if non blade then
-            # loop over substructures
-            # one have to know, which number the three-bladed substructure is!
-            
-                # loop over modes
-                    
-                    #loop over bodies
-                    
-            #else if blade substructure
-            # loop over substructures
-            # one have to know, which number the three-bladed substructure is!
-            
-                # loop over modes
-                    
-                    #loop over bodies
-            
-            
-        self.operational_data[0,:] = self.__read_data(dtype=float,count=3)
-        
-        # switch sign for pitch and convert to degree
-        self.operational_data[1,:] = np.rad2deg(-self.operational_data[1,:])
-=======
         
         # loop over states
         for i_state in range(self.num_steps):
@@ -379,7 +335,6 @@
         
         # switch sign for pitch and convert to degree
         self.operational_data[:,1] = np.rad2deg(-self.operational_data[:,1])
->>>>>>> 88e5f868
         print(self.operational_data)
         
      
